//! Bluetooth Low Energy Advertising Driver
//!
//! A system call driver that exposes the Bluetooth Low Energy advertising
//! channel. The driver generates a unique static address for each process,
//! allowing each process to act as its own device and send or scan for
//! advertisements. Timing of advertising or scanning events is handled by the
//! driver but processes can request an advertising or scanning interval.
//! Processes can also control the TX power used for their advertisements.
//!
//! Data payloads are limited to 31 bytes since the maximum advertising channel
//! protocol data unit (PDU) is 37 bytes and includes a 6-byte header.
//!
//! ### Allow system calls
//!
//! There is one ReadWrite and one ReadOnly allow buffers, both at index `0`.
//!
//! * ReadOnly: Advertising data, containing the full _payload_ (i.e. excluding the header) the
//!             process wishes to advertise.
//! * ReadWrite: Passive scanning buffer, which is populated during BLE scans with complete (i.e.
//!              including headers) advertising packets received on channels 37, 38 and 39.
//!
//! The possible return codes from the 'allow' system call indicate the following:
//!
//! * SUCCESS: The buffer has successfully been filled
//! * ENOMEM: No sufficient memory available
//! * EINVAL: Invalid address of the buffer or other error
//! * EBUSY: The driver is currently busy with other tasks
//! * ENOSUPPORT: The operation is not supported
//! * ERROR: Operation `map` on Option failed
//!
//! ### Subscribe system call
//!
//!  The `subscribe` system call supports two arguments `subscribe number' and `callback`.
//!  The `subscribe` is used to specify the specific operation, currently:
//!
//! * 0: provides a callback user-space when a device scanning for advertisements
//!      and the callback is used to invoke user-space processes.
//!
//! The possible return codes from the `allow` system call indicate the following:
//!
//! * ENOMEM:    Not sufficient amount memory
//! * EINVAL:    Invalid operation
//!
//! ### Command system call
//!
//! The `command` system call supports two arguments `command number` and `subcommand number`.
//! `command number` is used to specify the specific operation, currently
//! the following commands are supported:
//!
//! * 0: start advertisement
//! * 1: stop advertisement or scanning
//! * 5: start scanning
//!
//! The possible return codes from the `command` system call indicate the following:
//!
//! * SUCCESS:      The command was successful
//! * EBUSY:        The driver is currently busy with other tasks
//! * ENOSUPPORT:   The operation is not supported
//!
//! Usage
//! -----
//!
//! You need a device that provides the `kernel::BleAdvertisementDriver` trait along with a virtual
//! timer to perform events and not block the entire kernel
//!
//! ```rust
//! # use kernel::static_init;
//! # use capsules::virtual_alarm::VirtualMuxAlarm;
//!
//! let ble_radio = static_init!(
//! nrf5x::ble_advertising_driver::BLE<
//!     'static,
//!     nrf52::radio::Radio, VirtualMuxAlarm<'static, Rtc>
//! >,
//! nrf5x::ble_advertising_driver::BLE::new(
//!     &mut nrf52::radio::RADIO,
//!     board_kernel.create_grant(&grant_cap),
//!     &mut nrf5x::ble_advertising_driver::BUF,
//!     ble_radio_virtual_alarm));
//! nrf5x::ble_advertising_hil::BleAdvertisementDriver::set_rx_client(&nrf52::radio::RADIO,
//!                                                                   ble_radio);
//! nrf5x::ble_advertising_hil::BleAdvertisementDriver::set_tx_client(&nrf52::radio::RADIO,
//!                                                                   ble_radio);
//! ble_radio_virtual_alarm.set_client(ble_radio);
//! ```
//!
//! ### Authors
//! * Niklas Adolfsson <niklasadolfsson1@gmail.com>
//! * Fredrik Nilsson <frednils@student.chalmers.se>
//! * Date: June 22, 2017

// # Implementation
//
// Advertising virtualization works by implementing a virtual periodic timer for each process. The
// timer is configured to fire at each advertising interval, as specified by the process. When a
// timer fires, we serialize the advertising packet for that process (using the provided AdvData
// payload, generated address and PDU type) and perform one advertising event (on each of three
// channels).
//
// This means that advertising events can collide. In this case, we just defer one of the
// advertisements. Because we add a pseudo random pad to the timer interval each time (as required
// by the Bluetooth specification) multiple collisions of the same processes are highly unlikely.

use core::cell::Cell;
use core::cmp;
use core::mem;
use kernel::common::cells::OptionalCell;
use kernel::debug;
use kernel::hil::ble_advertising;
use kernel::hil::ble_advertising::RadioChannel;
use kernel::hil::time::{Frequency, Ticks};
use kernel::{
    CommandResult, ErrorCode, Read, ReadOnlyAppSlice, ReadWrite, ReadWriteAppSlice, ReturnCode,
};

/// Syscall driver number.
use crate::driver;
pub const DRIVER_NUM: usize = driver::NUM::BleAdvertising as usize;

/// Advertisement Buffer
pub static mut BUF: [u8; PACKET_LENGTH] = [0; PACKET_LENGTH];

const PACKET_ADDR_LEN: usize = 6;
const PACKET_LENGTH: usize = 39;
const ADV_HEADER_TXADD_OFFSET: usize = 6;

#[derive(PartialEq, Debug)]
enum BLEState {
    NotInitialized,
    Initialized,
    ScanningIdle,
    Scanning(RadioChannel),
    AdvertisingIdle,
    Advertising(RadioChannel),
}

#[derive(Copy, Clone)]
enum Expiration {
    Disabled,
    Enabled(u32, u32),
}

#[derive(Copy, Clone)]
struct AlarmData {
    expiration: Expiration,
}

impl AlarmData {
    fn new() -> AlarmData {
        AlarmData {
            expiration: Expiration::Disabled,
        }
    }
}

type AdvPduType = u8;

// BLUETOOTH SPECIFICATION Version 4.2 [Vol 6, Part B], section 2.3.3
const ADV_IND: AdvPduType = 0b0000;
#[allow(dead_code)]
const ADV_DIRECTED_IND: AdvPduType = 0b0001;
const ADV_NONCONN_IND: AdvPduType = 0b0010;
#[allow(dead_code)]
const SCAN_REQ: AdvPduType = 0b0011;
#[allow(dead_code)]
const SCAN_RESP: AdvPduType = 0b0100;
#[allow(dead_code)]
const CONNECT_IND: AdvPduType = 0b0101;
const ADV_SCAN_IND: AdvPduType = 0b0110;

/// Process specific memory
pub struct App {
    process_status: Option<BLEState>,
    alarm_data: AlarmData,

    // Advertising meta-data
    adv_data: ReadOnlyAppSlice,
    address: [u8; PACKET_ADDR_LEN],
    pdu_type: AdvPduType,
    advertisement_interval_ms: u32,
    tx_power: u8,
    /// The state of an app-specific pseudo random number.
    ///
    /// For example, it can be used for the pseudo-random `advDelay` parameter.
    /// It should be read using the `random_number` method, which updates it as
    /// well.
    random_nonce: u32,

    // Scanning meta-data
    scan_buffer: ReadWriteAppSlice,
    scan_callback: kernel::Callback,
}

impl Default for App {
    fn default() -> App {
        App {
            alarm_data: AlarmData::new(),
            adv_data: ReadOnlyAppSlice::default(),
            scan_buffer: ReadWriteAppSlice::default(),
            address: [0; PACKET_ADDR_LEN],
            pdu_type: ADV_NONCONN_IND,
            scan_callback: kernel::Callback::default(),
            process_status: Some(BLEState::NotInitialized),
            tx_power: 0,
            advertisement_interval_ms: 200,
            // Just use any non-zero starting value by default
            random_nonce: 0xdeadbeef,
        }
    }
}

impl App {
    // Bluetooth Core Specification:Vol. 6, Part B, section 1.3.2.1 Static Device Address
    //
    // A static address is a 48-bit randomly generated address and shall meet the following
    // requirements:
    // • The two most significant bits of the address shall be equal to 1
    // • At least one bit of the random part of the address shall be 0
    // • At least one bit of the random part of the address shall be 1
    //
    // Note that endianness is a potential problem here as this is suppose to be platform
    // independent therefore use 0xf0 as both byte 1 and byte 6 i.e., the two most significant bits
    // are equal to one regardless of endianness
    //
    // Byte 1            0xf0
    // Byte 2-5          random
    // Byte 6            0xf0
    // FIXME: For now use AppId as "randomness"
    fn generate_random_address(&mut self, appid: kernel::AppId) -> Result<(), ErrorCode> {
        self.address = [
            0xf0,
            (appid.id() & 0xff) as u8,
            ((appid.id() << 8) & 0xff) as u8,
            ((appid.id() << 16) & 0xff) as u8,
            ((appid.id() << 24) & 0xff) as u8,
            0xf0,
        ];
        Ok(())
    }

    fn send_advertisement<'a, B, A>(&self, ble: &BLE<'a, B, A>, channel: RadioChannel) -> ReturnCode
    where
        B: ble_advertising::BleAdvertisementDriver<'a> + ble_advertising::BleConfig,
        A: kernel::hil::time::Alarm<'a>,
    {
        self.adv_data.map_or(ReturnCode::FAIL, |adv_data| {
            ble.kernel_tx.take().map_or(ReturnCode::FAIL, |kernel_tx| {
                let adv_data_len = cmp::min(kernel_tx.len() - PACKET_ADDR_LEN - 2, adv_data.len());
                let adv_data_corrected = &adv_data.as_ref()[..adv_data_len];
                let payload_len = adv_data_corrected.len() + PACKET_ADDR_LEN;
                {
                    let (header, payload) = kernel_tx.split_at_mut(2);
                    header[0] = self.pdu_type;
                    match self.pdu_type {
                        ADV_IND | ADV_NONCONN_IND | ADV_SCAN_IND => {
                            // Set TxAdd because AdvA field is going to be a "random"
                            // address
                            header[0] |= 1 << ADV_HEADER_TXADD_OFFSET;
                        }
                        _ => {}
                    }
                    // The LENGTH field is 6-bits wide, so make sure to truncate it
                    header[1] = (payload_len & 0x3f) as u8;

                    let (adva, data) = payload.split_at_mut(6);
                    adva.copy_from_slice(&self.address);
                    data[..adv_data_len].copy_from_slice(adv_data_corrected);
                }
                let total_len = cmp::min(PACKET_LENGTH, payload_len + 2);
                ble.radio
                    .transmit_advertisement(kernel_tx, total_len, channel);
                ReturnCode::SUCCESS
            })
        })
    }

    // Returns a new pseudo-random number and updates the randomness state.
    //
    // Uses the [Xorshift](https://en.wikipedia.org/wiki/Xorshift) algorithm to
    // produce pseudo-random numbers. Uses the `random_nonce` field to keep
    // state.
    fn random_nonce(&mut self) -> u32 {
        let mut next_nonce = ::core::num::Wrapping(self.random_nonce);
        next_nonce ^= next_nonce << 13;
        next_nonce ^= next_nonce >> 17;
        next_nonce ^= next_nonce << 5;
        self.random_nonce = next_nonce.0;
        self.random_nonce
    }

    // Set the next alarm for this app using the period and provided start time.
    fn set_next_alarm<F: Frequency>(&mut self, now: u32) {
        let nonce = self.random_nonce() % 10;

        let period_ms = (self.advertisement_interval_ms + nonce) * F::frequency() / 1000;
        self.alarm_data.expiration = Expiration::Enabled(now, period_ms);
    }
}

pub struct BLE<'a, B, A>
where
    B: ble_advertising::BleAdvertisementDriver<'a> + ble_advertising::BleConfig,
    A: kernel::hil::time::Alarm<'a>,
{
    radio: &'a B,
    busy: Cell<bool>,
    app: kernel::Grant<App>,
    kernel_tx: kernel::common::cells::TakeCell<'static, [u8]>,
    alarm: &'a A,
    sending_app: OptionalCell<kernel::AppId>,
    receiving_app: OptionalCell<kernel::AppId>,
}

impl<'a, B, A> BLE<'a, B, A>
where
    B: ble_advertising::BleAdvertisementDriver<'a> + ble_advertising::BleConfig,
    A: kernel::hil::time::Alarm<'a>,
{
    pub fn new(
        radio: &'a B,
        container: kernel::Grant<App>,
        tx_buf: &'static mut [u8],
        alarm: &'a A,
    ) -> BLE<'a, B, A> {
        BLE {
            radio: radio,
            busy: Cell::new(false),
            app: container,
            kernel_tx: kernel::common::cells::TakeCell::new(tx_buf),
            alarm: alarm,
            sending_app: OptionalCell::empty(),
            receiving_app: OptionalCell::empty(),
        }
    }

    // Determines which app timer will expire next and sets the underlying alarm
    // to it.
    //
    // This method iterates through all grants so it should be used somewhat
    // sparingly. Moreover, it should _not_ be called from within a grant,
    // since any open grant will not be iterated over and the wrong timer will
    // likely be chosen.
    fn reset_active_alarm(&self) {
        let now = self.alarm.now();
        let mut next_ref = u32::max_value();
        let mut next_dt = u32::max_value();
        let mut next_dist = u32::max_value();
        for app in self.app.iter() {
            app.enter(|app, _| match app.alarm_data.expiration {
                Expiration::Enabled(reference, dt) => {
                    let exp = reference.wrapping_add(dt);
                    let t_dist = exp.wrapping_sub(now.into_u32());
                    if next_dist > t_dist {
                        next_ref = reference;
                        next_dt = dt;
                        next_dist = t_dist;
                    }
                }
                Expiration::Disabled => {}
            });
        }
        if next_ref != u32::max_value() {
            self.alarm
                .set_alarm(A::Ticks::from(next_ref), A::Ticks::from(next_dt));
        }
    }
}

// Timer alarm
impl<'a, B, A> kernel::hil::time::AlarmClient for BLE<'a, B, A>
where
    B: ble_advertising::BleAdvertisementDriver<'a> + ble_advertising::BleConfig,
    A: kernel::hil::time::Alarm<'a>,
{
    // When an alarm is fired, we find which apps have expired timers. Expired
    // timers indicate a desire to perform some operation (e.g. start an
    // advertising or scanning event). We know which operation based on the
    // current app's state.
    //
    // In case of collision---if there is already an event happening---we'll
    // just delay the operation for next time and hope for the best. Since some
    // randomness is added for each period in an app's timer, collisions should
    // be rare in practice.
    //
    // TODO: perhaps break ties more fairly by prioritizing apps that have least
    // recently performed an operation.
    fn alarm(&self) {
        let now = self.alarm.now();

        self.app.each(|app| {
            if let Expiration::Enabled(reference, dt) = app.alarm_data.expiration {
                let exp = A::Ticks::from(reference.wrapping_add(dt));
                let t0 = A::Ticks::from(reference);
                let expired = !now.within_range(t0, exp);
                if expired {
                    if self.busy.get() {
                        // The radio is currently busy, so we won't be able to start the
                        // operation at the appropriate time. Instead, reschedule the
                        // operation for later. This is _kind_ of simulating actual
                        // on-air interference. 3 seems like a small number of ticks.
                        debug!("BLE: operation delayed for app {:?}", app.appid());
                        app.set_next_alarm::<A::Frequency>(self.alarm.now().into_u32());
                        return;
                    }

                    app.alarm_data.expiration = Expiration::Disabled;

                    match app.process_status {
                        Some(BLEState::AdvertisingIdle) => {
                            self.busy.set(true);
                            app.process_status =
                                Some(BLEState::Advertising(RadioChannel::AdvertisingChannel37));
                            self.sending_app.set(app.appid());
                            self.radio.set_tx_power(app.tx_power);
                            app.send_advertisement(&self, RadioChannel::AdvertisingChannel37);
                        }
                        Some(BLEState::ScanningIdle) => {
                            self.busy.set(true);
                            app.process_status =
                                Some(BLEState::Scanning(RadioChannel::AdvertisingChannel37));
                            self.receiving_app.set(app.appid());
                            self.radio.set_tx_power(app.tx_power);
                            self.radio
                                .receive_advertisement(RadioChannel::AdvertisingChannel37);
                        }
                        _ => debug!(
                            "app: {:?} \t invalid state {:?}",
                            app.appid(),
                            app.process_status
                        ),
                    }
                }
            }
        });
        self.reset_active_alarm();
    }
}

// Callback from the radio once a RX event occur
impl<'a, B, A> ble_advertising::RxClient for BLE<'a, B, A>
where
    B: ble_advertising::BleAdvertisementDriver<'a> + ble_advertising::BleConfig,
    A: kernel::hil::time::Alarm<'a>,
{
    fn receive_event(&self, buf: &'static mut [u8], len: u8, result: ReturnCode) {
        self.receiving_app.map(|appid| {
            let _ = self.app.enter(*appid, |app, _| {
                // Validate the received data, because ordinary BLE packets can be bigger than 39
                // bytes. Thus, we need to check for that!
                // Moreover, we use the packet header to find size but the radio reads maximum
                // 39 bytes.
                // Therefore, we ignore payloads with a header size bigger than 39 because the
                // channels 37, 38 and 39 should only be used for advertisements!
                // Packets that are bigger than 39 bytes are likely `Channel PDUs` which should
                // only be sent on the other 37 RadioChannel channels.

                if len <= PACKET_LENGTH as u8 && result == ReturnCode::SUCCESS {
                    // write to buffer in userland
                    let success = app.scan_buffer.mut_map_or(false, |userland| {
                        userland[0..len as usize].copy_from_slice(&buf[0..len as usize]);
                        true
                    });

                    if success {
                        app.scan_callback
                            .schedule(usize::from(result), len as usize, 0);
                    }
                }

                match app.process_status {
                    Some(BLEState::Scanning(RadioChannel::AdvertisingChannel37)) => {
                        app.process_status =
                            Some(BLEState::Scanning(RadioChannel::AdvertisingChannel38));
                        self.receiving_app.set(app.appid());
                        self.radio.set_tx_power(app.tx_power);
                        self.radio
                            .receive_advertisement(RadioChannel::AdvertisingChannel38);
                    }
                    Some(BLEState::Scanning(RadioChannel::AdvertisingChannel38)) => {
                        app.process_status =
                            Some(BLEState::Scanning(RadioChannel::AdvertisingChannel39));
                        self.receiving_app.set(app.appid());
                        self.radio
                            .receive_advertisement(RadioChannel::AdvertisingChannel39);
                    }
                    Some(BLEState::Scanning(RadioChannel::AdvertisingChannel39)) => {
                        self.busy.set(false);
                        app.process_status = Some(BLEState::ScanningIdle);
                        app.set_next_alarm::<A::Frequency>(self.alarm.now().into_u32());
                    }
                    // Invalid state => don't care
                    _ => (),
                }
            });
            self.reset_active_alarm();
        });
    }
}

// Callback from the radio once a TX event occur
impl<'a, B, A> ble_advertising::TxClient for BLE<'a, B, A>
where
    B: ble_advertising::BleAdvertisementDriver<'a> + ble_advertising::BleConfig,
    A: kernel::hil::time::Alarm<'a>,
{
    // The ReturnCode indicates valid CRC or not, not used yet but could be used for
    // re-transmissions for invalid CRCs
    fn transmit_event(&self, buf: &'static mut [u8], _crc_ok: ReturnCode) {
        self.kernel_tx.replace(buf);
        self.sending_app.map(|appid| {
            let _ = self.app.enter(*appid, |app, _| {
                match app.process_status {
                    Some(BLEState::Advertising(RadioChannel::AdvertisingChannel37)) => {
                        app.process_status =
                            Some(BLEState::Advertising(RadioChannel::AdvertisingChannel38));
                        self.sending_app.set(app.appid());
                        self.radio.set_tx_power(app.tx_power);
                        app.send_advertisement(&self, RadioChannel::AdvertisingChannel38);
                    }

                    Some(BLEState::Advertising(RadioChannel::AdvertisingChannel38)) => {
                        app.process_status =
                            Some(BLEState::Advertising(RadioChannel::AdvertisingChannel39));
                        self.sending_app.set(app.appid());
                        app.send_advertisement(&self, RadioChannel::AdvertisingChannel39);
                    }

                    Some(BLEState::Advertising(RadioChannel::AdvertisingChannel39)) => {
                        self.busy.set(false);
                        app.process_status = Some(BLEState::AdvertisingIdle);
                        app.set_next_alarm::<A::Frequency>(self.alarm.now().into_u32());
                    }
                    // Invalid state => don't care
                    _ => (),
                }
            });
            self.reset_active_alarm();
        });
    }
}

// System Call implementation
impl<'a, B, A> kernel::Driver for BLE<'a, B, A>
where
    B: ble_advertising::BleAdvertisementDriver<'a> + ble_advertising::BleConfig,
    A: kernel::hil::time::Alarm<'a>,
{
    fn command(
        &self,
        command_num: usize,
        data: usize,
        interval: usize,
        appid: kernel::AppId,
    ) -> CommandResult {
        match command_num {
            // Start periodic advertisements
<<<<<<< HEAD
            0 => self
                .app
                .enter(appid, |app, _| {
                    if let Some(BLEState::Initialized) = app.process_status {
                        let pdu_type = data as AdvPduType;
                        match pdu_type {
                            ADV_IND | ADV_NONCONN_IND | ADV_SCAN_IND => {
                                app.pdu_type = pdu_type;
                                app.process_status = Some(BLEState::AdvertisingIdle);
                                app.random_nonce = self.alarm.now().into_u32();
                                app.advertisement_interval_ms = cmp::max(20, interval as u32);
                                app.set_next_alarm::<A::Frequency>(self.alarm.now().into_u32());
                                self.reset_active_alarm();
                                CommandResult::success()
                            }
                            _ => CommandResult::failure(ErrorCode::INVAL),
                        }
                    } else {
                        CommandResult::failure(ErrorCode::BUSY)
                    }
                })
                .unwrap_or_else(|err| CommandResult::failure(err.into())),
=======
            0 => {
                let ret = self
                    .app
                    .enter(appid, |app, _| {
                        if let Some(BLEState::Initialized) = app.process_status {
                            let pdu_type = data as AdvPduType;
                            match pdu_type {
                                ADV_IND | ADV_NONCONN_IND | ADV_SCAN_IND => {
                                    app.pdu_type = pdu_type;
                                    app.process_status = Some(BLEState::AdvertisingIdle);
                                    app.random_nonce = self.alarm.now().into_u32();
                                    app.advertisement_interval_ms = cmp::max(20, interval as u32);
                                    app.set_next_alarm::<A::Frequency>(self.alarm.now().into_u32());
                                    ReturnCode::SUCCESS
                                }
                                _ => ReturnCode::EINVAL,
                            }
                        } else {
                            ReturnCode::EBUSY
                        }
                    })
                    .unwrap_or_else(|err| err.into());
                if ret == ReturnCode::SUCCESS {
                    // must be called outside closure passed to grant region!
                    self.reset_active_alarm();
                }
                ret
            }
>>>>>>> e5c422ba

            // Stop periodic advertisements or passive scanning
            1 => self
                .app
                .enter(appid, |app, _| match app.process_status {
                    Some(BLEState::AdvertisingIdle) | Some(BLEState::ScanningIdle) => {
                        app.process_status = Some(BLEState::Initialized);
                        CommandResult::success()
                    }
                    _ => CommandResult::failure(ErrorCode::BUSY),
                })
                .unwrap_or_else(|err| err.into()),

            // Configure transmitted power
            // BLUETOOTH SPECIFICATION Version 4.2 [Vol 6, Part A], section 3
            //
            // Minimum Output Power:    0.01 mW (-20 dBm)
            // Maximum Output Power:    10 mW (+10 dBm)
            //
            // data - Transmitting power in dBm
            2 => {
                self.app
                    .enter(appid, |app, _| {
                        if app.process_status != Some(BLEState::ScanningIdle)
                            && app.process_status != Some(BLEState::AdvertisingIdle)
                        {
                            match data as u8 {
                                tx_power @ 0..=10 | tx_power @ 0xec..=0xff => {
                                    // query the underlying chip if the power level is supported
                                    let status = self.radio.set_tx_power(tx_power);
                                    if let ReturnCode::SUCCESS = status {
                                        app.tx_power = tx_power;
                                    }
                                    status.into()
                                }
                                _ => CommandResult::failure(ErrorCode::INVAL),
                            }
                        } else {
                            CommandResult::failure(ErrorCode::BUSY)
                        }
                    })
                    .unwrap_or_else(|err| err.into())
            }

            // Passive scanning mode
<<<<<<< HEAD
            5 => self
                .app
                .enter(appid, |app, _| {
                    if let Some(BLEState::Initialized) = app.process_status {
                        app.process_status = Some(BLEState::ScanningIdle);
                        app.set_next_alarm::<A::Frequency>(self.alarm.now().into_u32());
                        self.reset_active_alarm();
                        CommandResult::success()
                    } else {
                        CommandResult::failure(ErrorCode::BUSY)
                    }
                })
                .unwrap_or_else(|err| err.into()),
=======
            5 => {
                let ret = self
                    .app
                    .enter(appid, |app, _| {
                        if let Some(BLEState::Initialized) = app.process_status {
                            app.process_status = Some(BLEState::ScanningIdle);
                            app.set_next_alarm::<A::Frequency>(self.alarm.now().into_u32());
                            ReturnCode::SUCCESS
                        } else {
                            ReturnCode::EBUSY
                        }
                    })
                    .unwrap_or_else(|err| err.into());
                if ret == ReturnCode::SUCCESS {
                    // must be called outside closure passed to grant region!
                    self.reset_active_alarm();
                }
                ret
            }
>>>>>>> e5c422ba

            _ => CommandResult::failure(ErrorCode::NOSUPPORT),
        }
        .into()
    }

    fn allow_readonly(
        &self,
        appid: kernel::AppId,
        allow_num: usize,
        mut slice: ReadOnlyAppSlice,
    ) -> Result<ReadOnlyAppSlice, (ReadOnlyAppSlice, ErrorCode)> {
        let res = match allow_num {
            // Advertisement buffer
            0 => self
                .app
                .enter(appid, |app, _| {
                    app.generate_random_address(appid).map(|_| {
                        app.process_status = Some(BLEState::Initialized);
                        mem::swap(&mut app.adv_data, &mut slice);
                    })
                })
                .unwrap_or_else(|err| Err(err.into())),

            // Operation not supported
            _ => Err(ErrorCode::NOSUPPORT),
        };

        match res {
            Ok(()) => Ok(slice),
            Err(e) => Err((slice, e)),
        }
    }

    fn allow_readwrite(
        &self,
        appid: kernel::AppId,
        allow_num: usize,
        mut slice: ReadWriteAppSlice,
    ) -> Result<ReadWriteAppSlice, (ReadWriteAppSlice, ErrorCode)> {
        let res = match allow_num {
            // Passive scanning buffer
            0 => self
                .app
                .enter(appid, |app, _| match app.process_status {
                    Some(BLEState::NotInitialized) | Some(BLEState::Initialized) => {
                        mem::swap(&mut app.scan_buffer, &mut slice);
                        app.process_status = Some(BLEState::Initialized);
                        Ok(())
                    }
                    _ => Err(ErrorCode::INVAL),
                })
                .unwrap_or_else(|err| Err(err.into())),

            // Operation not supported
            _ => Err(ErrorCode::NOSUPPORT),
        };

        match res {
            Ok(()) => Ok(slice),
            Err(e) => Err((slice, e)),
        }
    }

    fn subscribe(
        &self,
        subscribe_num: usize,
        mut callback: kernel::Callback,
        app_id: kernel::AppId,
    ) -> Result<kernel::Callback, (kernel::Callback, ErrorCode)> {
        match subscribe_num {
            // Callback for scanning
            0 => self
                .app
                .enter(app_id, |app, _| match app.process_status {
                    Some(BLEState::NotInitialized) | Some(BLEState::Initialized) => {
                        mem::swap(&mut app.scan_callback, &mut callback);
                        Ok(callback)
                    }
                    _ => Err((callback, ErrorCode::INVAL)),
                })
                .unwrap_or_else(|err| Err((callback, err.into()))),
            _ => Err((callback, ErrorCode::NOSUPPORT)),
        }
    }
}<|MERGE_RESOLUTION|>--- conflicted
+++ resolved
@@ -554,33 +554,8 @@
     ) -> CommandResult {
         match command_num {
             // Start periodic advertisements
-<<<<<<< HEAD
-            0 => self
-                .app
-                .enter(appid, |app, _| {
-                    if let Some(BLEState::Initialized) = app.process_status {
-                        let pdu_type = data as AdvPduType;
-                        match pdu_type {
-                            ADV_IND | ADV_NONCONN_IND | ADV_SCAN_IND => {
-                                app.pdu_type = pdu_type;
-                                app.process_status = Some(BLEState::AdvertisingIdle);
-                                app.random_nonce = self.alarm.now().into_u32();
-                                app.advertisement_interval_ms = cmp::max(20, interval as u32);
-                                app.set_next_alarm::<A::Frequency>(self.alarm.now().into_u32());
-                                self.reset_active_alarm();
-                                CommandResult::success()
-                            }
-                            _ => CommandResult::failure(ErrorCode::INVAL),
-                        }
-                    } else {
-                        CommandResult::failure(ErrorCode::BUSY)
-                    }
-                })
-                .unwrap_or_else(|err| CommandResult::failure(err.into())),
-=======
             0 => {
-                let ret = self
-                    .app
+                self.app
                     .enter(appid, |app, _| {
                         if let Some(BLEState::Initialized) = app.process_status {
                             let pdu_type = data as AdvPduType;
@@ -591,22 +566,26 @@
                                     app.random_nonce = self.alarm.now().into_u32();
                                     app.advertisement_interval_ms = cmp::max(20, interval as u32);
                                     app.set_next_alarm::<A::Frequency>(self.alarm.now().into_u32());
-                                    ReturnCode::SUCCESS
+                                    Ok(())
                                 }
-                                _ => ReturnCode::EINVAL,
+                                _ => Err(ErrorCode::INVAL),
                             }
                         } else {
-                            ReturnCode::EBUSY
+                            Err(ErrorCode::BUSY)
                         }
                     })
-                    .unwrap_or_else(|err| err.into());
-                if ret == ReturnCode::SUCCESS {
-                    // must be called outside closure passed to grant region!
-                    self.reset_active_alarm();
-                }
-                ret
+                    .map_or_else(
+                        |err| CommandResult::failure(err.into()),
+                        |res| match res {
+                            Ok(_) => {
+                                // must be called outside closure passed to grant region!
+                                self.reset_active_alarm();
+                                CommandResult::success()
+                            }
+                            Err(e) => CommandResult::failure(e.into()),
+                        },
+                    )
             }
->>>>>>> e5c422ba
 
             // Stop periodic advertisements or passive scanning
             1 => self
@@ -652,41 +631,29 @@
             }
 
             // Passive scanning mode
-<<<<<<< HEAD
-            5 => self
-                .app
-                .enter(appid, |app, _| {
-                    if let Some(BLEState::Initialized) = app.process_status {
-                        app.process_status = Some(BLEState::ScanningIdle);
-                        app.set_next_alarm::<A::Frequency>(self.alarm.now().into_u32());
-                        self.reset_active_alarm();
-                        CommandResult::success()
-                    } else {
-                        CommandResult::failure(ErrorCode::BUSY)
-                    }
-                })
-                .unwrap_or_else(|err| err.into()),
-=======
             5 => {
-                let ret = self
-                    .app
+                self.app
                     .enter(appid, |app, _| {
                         if let Some(BLEState::Initialized) = app.process_status {
                             app.process_status = Some(BLEState::ScanningIdle);
                             app.set_next_alarm::<A::Frequency>(self.alarm.now().into_u32());
-                            ReturnCode::SUCCESS
+                            Ok(())
                         } else {
-                            ReturnCode::EBUSY
+                            Err(ErrorCode::BUSY)
                         }
                     })
-                    .unwrap_or_else(|err| err.into());
-                if ret == ReturnCode::SUCCESS {
-                    // must be called outside closure passed to grant region!
-                    self.reset_active_alarm();
-                }
-                ret
+                    .map_or_else(
+                        |err| err.into(),
+                        |res| match res {
+                            Ok(_) => {
+                                // must be called outside closure passed to grant region!
+                                self.reset_active_alarm();
+                                CommandResult::success()
+                            }
+                            Err(e) => CommandResult::failure(e.into()),
+                        },
+                    )
             }
->>>>>>> e5c422ba
 
             _ => CommandResult::failure(ErrorCode::NOSUPPORT),
         }
